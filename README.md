--- conflicted
+++ resolved
@@ -1,12 +1,10 @@
 # inat.label.py
 
-# iNaturalist Herbarium Label Generator version 1.4
+# iNaturalist Herbarium Label Generator version 1.5
 # By Alan Rockefeller
-<<<<<<< HEAD
+
 # July 10, 2024
-=======
-# June 29, 2024
->>>>>>> 71e4f51f
+
 
 ## Description
 
